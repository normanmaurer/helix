--- conflicted
+++ resolved
@@ -154,7 +154,6 @@
                               stateModelDef.getId(),
                               resource.getStateModelFactoryname(),
                               bucketSize);
-<<<<<<< HEAD
             IdealState idealState = cache.getIdealState(resourceName);
             // Set timeout of needed
             String stateTransition = currentState + "-" + nextState + "_" + Message.Attributes.TIMEOUT;
@@ -173,11 +172,7 @@
                 logger.error("", e);
               }
             }          
-=======
-
             message.getRecord().setSimpleField("ClusterEventName", event.getName());
-
->>>>>>> 091a4abf
             output.addMessage(resourceName, partition, message);
           }
         }
