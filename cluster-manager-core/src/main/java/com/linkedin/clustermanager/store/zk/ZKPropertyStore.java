package com.linkedin.clustermanager.store.zk;

import java.util.ArrayList;
import java.util.Comparator;
import java.util.LinkedList;
import java.util.List;
import java.util.Map;
import java.util.concurrent.ConcurrentHashMap;

import org.I0Itec.zkclient.DataUpdater;
import org.I0Itec.zkclient.IZkChildListener;
import org.I0Itec.zkclient.IZkDataListener;
import org.I0Itec.zkclient.ZkClient;
import org.I0Itec.zkclient.ZkConnection;
import org.I0Itec.zkclient.exception.ZkBadVersionException;
import org.I0Itec.zkclient.exception.ZkMarshallingError;
import org.I0Itec.zkclient.exception.ZkNoNodeException;
import org.I0Itec.zkclient.serialize.ZkSerializer;
import org.apache.log4j.Logger;
import org.apache.zookeeper.data.Stat;

import com.linkedin.clustermanager.store.PropertyChangeListener;
import com.linkedin.clustermanager.store.PropertySerializer;
import com.linkedin.clustermanager.store.PropertyStat;
import com.linkedin.clustermanager.store.PropertyStore;
import com.linkedin.clustermanager.store.PropertyStoreException;

public class ZKPropertyStore<T> implements PropertyStore<T>, IZkDataListener
{

  private final String ROOT = "";
  private final int MAX_DEPTH = 3; // max depth for adding listeners
  private static Logger LOG = Logger.getLogger(ZKPropertyStore.class);

  protected final ZkConnection _zkConnection;
  protected final ZkClient _zkClient;
  protected final PropertySerializer<T> _serializer;
  protected final String _rootPath;

  private Map<String, Map<PropertyChangeListener<T>, ZKPropertyListenerTuple>> _listenerMap = new ConcurrentHashMap<String, Map<PropertyChangeListener<T>, ZKPropertyListenerTuple>>();

  // TODO: property cache needs to have a bounded capacity
  private Map<String, PropertyInfo<T>> _propertyCacheMap = new ConcurrentHashMap<String, PropertyInfo<T>>();

  private class PathnDepth
  {
    public String _path;
    public int _depth;

    public PathnDepth(String path, int depth)
    {
      _path = path;
      _depth = depth;
    }
  }

  // 1-1 mapping from a PropertyChangeListener<T> to a tuple of { IZkxxx
  // listeners }
  private class ZKPropertyListenerTuple
  {
    public final IZkDataListener _zkDataListener;
    public final IZkChildListener _zkChildListener;

    public ZKPropertyListenerTuple(final PropertyChangeListener<T> listener)
    {
      _zkDataListener = new IZkDataListener()
      {

        @Override
        public void handleDataChange(String dataPath, Object data)
            throws Exception
        {
          if (LOG.isDebugEnabled())
          {
            LOG.debug(dataPath + ": data changed to " + data);
          }
          listener.onPropertyChange(getRelativePath(dataPath));
        }

        @Override
        public void handleDataDeleted(String dataPath) throws Exception
        {
          if (LOG.isDebugEnabled())
          {
            LOG.debug("property deleted at " + dataPath);
          }
          unsubscribeForPropertyChange(getRelativePath(dataPath), listener);

          // synchronize is necessary, race condition:
          // 1) thread-1 subscribes dataPath and not yet put the listener to map
          // 2) thread-2 deletes dataPath
          // 3) thread-1 put listener to map
          synchronized (_listenerMap)
          {
            _listenerMap.remove(dataPath);
          }
        }

      };

      _zkChildListener = new IZkChildListener()
      {

        @Override
        public void handleChildChange(String parentPath,
            List<String> currentChilds) throws Exception
        {
          LOG.debug("children changed at " + parentPath + ": "
              + currentChilds);

          // List<String> nonleaf = new ArrayList<String>();
          List<String> leaf = new ArrayList<String>();

          // TODO: should not allow to go
          // beyond _MAX_DEPTH levels down from the original property listener
          List<String> nodes = BFS(parentPath, MAX_DEPTH, null, leaf);

          // add child/data listener to nodes
          for (String node : nodes)
          {
            _zkClient.subscribeChildChanges(node, this);
            _zkClient.subscribeDataChanges(node, _zkDataListener);
          }

          for (String node : leaf)
          {
            listener.onPropertyChange(getRelativePath(node));
          }

        }

      };

    }
  }

  public ZKPropertyStore(ZkConnection zkConnection,
      final PropertySerializer<T> serializer)
  {
    this(zkConnection, serializer, "/");
  }

  public ZKPropertyStore(ZkConnection zkConnection,
      final PropertySerializer<T> serializer, String rootPath)
  {
    _serializer = serializer;
    _zkConnection = zkConnection;
    _zkClient = new ZkClient(_zkConnection);
    setPropertySerializer(serializer);

    // Strip off leading slash
    while (rootPath.startsWith("/"))
    {
      rootPath = rootPath.substring(1, rootPath.length());
    }

    _rootPath = "/" + rootPath;

  }

  private String getPath(String key)
  {
    // Strip off leading slash
    while (key.startsWith("/"))
    {
      key = key.substring(1, key.length());
    }

    String path = key.equals(ROOT) ? _rootPath : (_rootPath + "/" + key);

    return path;
  }

  private String getRelativePath(String path)
  {
    // strip off rootPath from path
    if (!path.startsWith(_rootPath))
    {
      LOG.warn("path does NOT start with: " + _rootPath);
      return path;
    }

    if (path.equals(_rootPath))
      return ROOT;

    path = path.substring(_rootPath.length() + 1);

    return path;
  }

  private void updatePropertyCache(String path) 
  // throws PropertyStoreException
  {
    try
    {
      synchronized (_propertyCacheMap)
      {

        Stat stat = new Stat();
        T value = _zkClient.<T> readData(path, stat);

        // cache it
        _propertyCacheMap.put(path,
            new PropertyInfo<T>(value, stat, stat.getVersion()));
      }
    } catch (ZkNoNodeException e)
    {
      // This is OK
<<<<<<< HEAD
    }
    /**
    catch (Exception e) 
=======
    } catch (Exception e)
>>>>>>> 3a8b74cb
    {
      // System.err.println(e.getMessage());
      // _logger.warn(e.getMessage());
      throw (new PropertyStoreException(e.getMessage()));
    }
    **/
  }

  // Breath First Search with a given depth
  // nonleaf nodes' paths go to nonleaf
  // leaf nodes' paths go to leaf
  // return list of all nodes (including root node)
  private List<String> BFS(String prefix, int depth, List<String> nonleaf,
      List<String> leaf)
  {
    List<String> nodes = new ArrayList<String>();

    if (nonleaf != null)
      nonleaf.clear();

    if (leaf != null)
      leaf.clear();

    if (!_zkClient.exists(prefix))
      return nodes;

    LinkedList<PathnDepth> queue = new LinkedList<PathnDepth>();
    queue.push(new PathnDepth(prefix, 0));
    while (!queue.isEmpty())
    {
      PathnDepth node = queue.pop();
      List<String> children = _zkClient.getChildren(node._path);
      if (children == null || children.isEmpty())
      {
        nodes.add(node._path);
        if (leaf != null)
          leaf.add(node._path);

        continue;
      }

      nodes.add(node._path);

      if (nonleaf != null)
        nonleaf.add(node._path);

      if (node._depth >= depth)
        continue;

      for (String child : children)
      {
        String pathToChild = node._path + "/" + child;
        queue.push(new PathnDepth(pathToChild, node._depth + 1));
      }
    }

    return nodes;
  }

  @Override
  public void createPropertyNamespace(String prefix)
  {
    String path = getPath(prefix);

    _zkClient.createPersistent(path, true);

  }

  @Override
  public void setProperty(String key, final T value)
      throws PropertyStoreException
  {
    String path = getPath(key);
    _zkClient.createPersistent(path, true);

    // it depends on the serializer to handle value == null
    _zkClient.writeData(path, value);
<<<<<<< HEAD
    
    // update cache immediately
    updatePropertyCache(path);
=======

    // setProperty() triggers either child/data listener
    // which in turn update cache
>>>>>>> 3a8b74cb
  }

  @Override
  public T getProperty(String key) throws PropertyStoreException
  {
    return getProperty(key, null);
  }

  @Override
  public T getProperty(String key, PropertyStat propertyStat)
      throws PropertyStoreException
  {
    String path = getPath(key);

    T value = null;

    try
    {
      if (_propertyCacheMap.containsKey(path))
      {
        PropertyInfo<T> propertyInfo = _propertyCacheMap.get(path);

        value = propertyInfo._value;

        if (propertyStat != null)
        {
          propertyStat.setLastModifiedTime(propertyInfo._stat.getMtime());
          propertyStat.setVersion(propertyInfo._version);
        }
      } else
      {
        value = readData(path, propertyStat);
      }
    } catch (Exception e)
    {
      // System.err.println(e.getMessage());
      LOG.warn(e.getMessage());
      throw (new PropertyStoreException(e.getMessage()));
    }

    // return a copy
    // TODO: optimize to save serialize/de-serialize by caching only byte[]
    if (value != null)
    {
      value = _serializer.deserialize(_serializer.serialize(value));
    }
    return value;
  }

  // read data without going to cache
  private T readData(String path, PropertyStat propertyStat)
      throws PropertyStoreException
  {
    try
    {
      synchronized (_propertyCacheMap)
      {
        if (!_propertyCacheMap.containsKey(path))
        {
          Stat stat = new Stat();
          T value = _zkClient.<T> readData(path, stat);

          if (propertyStat != null)
          {
            propertyStat.setLastModifiedTime(stat.getMtime());
            propertyStat.setVersion(stat.getVersion());
          }

          // cache it
          _propertyCacheMap.put(path,
              new PropertyInfo<T>(value, stat, stat.getVersion()));
          _zkClient.subscribeDataChanges(path, this);
        }
        return _propertyCacheMap.get(path)._value;
      }
    } catch (ZkNoNodeException e)
    {
      return null;
    } catch (Exception e)
    {
      // System.err.println(e.getMessage());
      // _logger.warn(e.getMessage());
      throw (new PropertyStoreException(e.getMessage()));
    }
  }

  @Override
  public void removeProperty(String key) throws PropertyStoreException
  {
    String path = getPath(key);

    try
    {
      _zkClient.delete(path);
    } catch (Exception e)
    {
      // System.err.println(e.getMessage());
      LOG.warn(e.getMessage());
      throw (new PropertyStoreException(e.getMessage()));
    }
    
    // update cache immediately
    synchronized(_propertyCacheMap)
    {
      _propertyCacheMap.remove(path);
    }
  }

  @Override
  public String getPropertyRootNamespace()
  {
    return _rootPath;
  }

  public void removeRootNamespace() throws PropertyStoreException
  {
    removeNamespace(ROOT);
  }

  public void removeNamespace(String prefix) throws PropertyStoreException
  {
    String path = getPath(prefix);

    _zkClient.deleteRecursive(path);
    // removePropertyRecursive() triggers listeners which refresh cache
  }

  @Override
  public List<String> getPropertyNames(String prefix)
      throws PropertyStoreException
  {
    String path = getPath(prefix);

    if (!_zkClient.exists(path))
      return null;

    List<String> children = _zkClient.getChildren(path);

    List<String> propertyNames = new ArrayList<String>();
    for (String child : children)
    {
      String pathToChild = path + "/" + child;
      propertyNames.add(getRelativePath(pathToChild));

      // cache all child property values
      getProperty(getRelativePath(pathToChild));

    }

    return propertyNames;
  }

  @Override
  public void setPropertyDelimiter(String delimiter)
      throws PropertyStoreException
  {
    throw new PropertyStoreException(
        "setPropertyDelimiter() not implemented for ZKPropertyStore");
  }

  public void subscribeForRootPropertyChange(
      final PropertyChangeListener<T> listener) throws PropertyStoreException
  {
    subscribeForPropertyChange(ROOT, listener);
  }

  // put listener on prefix and all its children
  @Override
  public void subscribeForPropertyChange(String prefix,
      final PropertyChangeListener<T> listener) throws PropertyStoreException
  {
    String path = getPath(prefix);

    // Map<PropertyChangeListener<T>, ZKPropertyListenerTuple>
    // listenerMapForPath = null;
    synchronized (_listenerMap)
    {
      if (!_zkClient.exists(path))
        return;

      Map<PropertyChangeListener<T>, ZKPropertyListenerTuple> listenerMapForPath = _listenerMap
          .get(path);
      if (listenerMapForPath == null)
      {
        listenerMapForPath = new ConcurrentHashMap<PropertyChangeListener<T>, ZKPropertyListenerTuple>();
        _listenerMap.put(path, listenerMapForPath);
      }

      if (listenerMapForPath.get(listener) == null)
      {
        ZKPropertyListenerTuple listenerTuple = new ZKPropertyListenerTuple(
            listener);
        listenerMapForPath.put(listener, listenerTuple);

        List<String> nodes = BFS(path, MAX_DEPTH, null, null);

        for (String node : nodes)
        {
          _zkClient.subscribeChildChanges(node, listenerTuple._zkChildListener);
          _zkClient.subscribeDataChanges(node, listenerTuple._zkDataListener);
        }

      }

    }
  }

  public void unsubscribeForRootPropertyChange(
      PropertyChangeListener<T> listener) throws PropertyStoreException
  {
    unsubscribeForPropertyChange(ROOT, listener);
  }

  @Override
  public void unsubscribeForPropertyChange(String prefix,
      PropertyChangeListener<T> listener) throws PropertyStoreException
  {

    String path = getPath(prefix);

    synchronized (_listenerMap)
    {
      final Map<PropertyChangeListener<T>, ZKPropertyListenerTuple> listenerMapForPath = _listenerMap
          .get(path);
      if (listenerMapForPath != null)
      {
        ZKPropertyListenerTuple listenerTuple = listenerMapForPath
            .remove(listener);

        if (listenerTuple != null)
        {

          List<String> nodes = BFS(path, MAX_DEPTH, null, null);
          for (String node : nodes)
          {
            _zkClient.unsubscribeChildChanges(node,
                listenerTuple._zkChildListener);
            _zkClient.unsubscribeDataChanges(node,
                listenerTuple._zkDataListener);
          }

        }
      }

      if (listenerMapForPath == null || listenerMapForPath.isEmpty())
      {
        _listenerMap.remove(path);
      }

    }
  }

  @Override
  public boolean canParentStoreData()
  {

    return false;
  }

  @Override
  public void setPropertySerializer(final PropertySerializer<T> serializer)
  {

    ZkSerializer zkSerializer = new ZkSerializer()
    {

      @SuppressWarnings("unchecked")
      @Override
      public byte[] serialize(Object data) throws ZkMarshallingError
      {

        try
        {
          byte[] bytes = serializer.serialize((T) data);
          return bytes;
        } catch (PropertyStoreException e)
        {

          e.printStackTrace();
          throw new ZkMarshallingError(e.getMessage());
        }
      }

      @Override
      public Object deserialize(byte[] bytes) throws ZkMarshallingError
      {

        try
        {
          Object obj = serializer.deserialize(bytes);
          return obj;
        } catch (PropertyStoreException e)
        {

          e.printStackTrace();
          throw new ZkMarshallingError(e.getMessage());
        }
      }

    };

    _zkClient.setZkSerializer(zkSerializer);
  }

  public void updatePropertyUntilSucceed(String key, DataUpdater<T> updater,
      boolean createIfAbsent)
  {
    String path = getPath(key);
    if (!_zkClient.exists(path))
    {
      if (!createIfAbsent)
      {
        return;
      } else
      {
        _zkClient.createPersistent(path, true);
      }
    }
<<<<<<< HEAD
  
    _zkClient.<T>updateDataSerialized(path, updater);
    
    // update cache immediately
    updatePropertyCache(path);
=======

    _zkClient.<T> updateDataSerialized(path, updater);
    // callback will update cache
>>>>>>> 3a8b74cb
  }

  @Override
  public void updatePropertyUntilSucceed(String key, DataUpdater<T> updater)
  {
    updatePropertyUntilSucceed(key, updater, true);
  }

  /**
   * @Override public boolean updateProperty(String key, DataUpdater<T> updater)
   *           { String path = getPath(key); if (!_zkClient.exists(path)) return
   *           false;
   * 
   *           Stat stat = new Stat(); boolean isSucceed = false;
   * 
   *           try { T oldData = _zkClient.<T>readData(path, stat); T newData =
   *           updater.update(oldData); _zkClient.writeData(path, newData,
   *           stat.getVersion()); // callback will update cache isSucceed =
   *           true; } catch (ZkBadVersionException e) { isSucceed = false; }
   * 
   *           return isSucceed; }
   **/

  @Override
  public boolean compareAndSet(String key, T expected, T update,
      Comparator<T> comparator)
  {
    return compareAndSet(key, expected, update, comparator, false);
  }

  @Override
  public boolean compareAndSet(String key, T expected, T update,
      Comparator<T> comparator, boolean createIfAbsent)
  {
    String path = getPath(key);

    // assume two threads call with createIfAbsent=true
    // one thread will create the node, and the other just goes through
    // when wirteData() gets invoked, one thread will get the right version to
    // write
    // while the other thread will not and thus gets ZkBadVersionException
    if (createIfAbsent)
    {
      _zkClient.createPersistent(path, true);
    }

    if (!_zkClient.exists(path))
      return false;

    Stat stat = new Stat();
    boolean isSucceed = false;

    try
    {
      T current = _zkClient.<T> readData(path, stat);

      if (comparator.compare(current, expected) == 0)
      {
        _zkClient.writeData(path, update, stat.getVersion());
        
        // update cache immediately
        updatePropertyCache(path);
        
        isSucceed = true;
      }
    } catch (ZkBadVersionException e)
    {
      isSucceed = false;
    }

    return isSucceed;
  }

  @Override
  public void handleDataChange(String dataPath, Object data) throws Exception
  {
    System.out.println("update-cache: " + dataPath + ": data changed to "
        + data);
    updatePropertyCache(dataPath);

  }

  @Override
  public void handleDataDeleted(String dataPath) throws Exception
  {
    System.out.println("update-cache: data deleted at " + dataPath);

    // remove from local {data, stat} cache
    // synchronize is necessary, race condition:
    // 1) thread-1 reads from ZK and not yet put the value to map
    // 2) thread-2 deletes it from ZK and remove it from map
    // 3) thread-1 put the value to map
    synchronized (_propertyCacheMap)
    {
      _propertyCacheMap.remove(dataPath);
    }

  }

}<|MERGE_RESOLUTION|>--- conflicted
+++ resolved
@@ -206,19 +206,7 @@
     } catch (ZkNoNodeException e)
     {
       // This is OK
-<<<<<<< HEAD
-    }
-    /**
-    catch (Exception e) 
-=======
-    } catch (Exception e)
->>>>>>> 3a8b74cb
-    {
-      // System.err.println(e.getMessage());
-      // _logger.warn(e.getMessage());
-      throw (new PropertyStoreException(e.getMessage()));
-    }
-    **/
+    }
   }
 
   // Breath First Search with a given depth
@@ -290,15 +278,9 @@
 
     // it depends on the serializer to handle value == null
     _zkClient.writeData(path, value);
-<<<<<<< HEAD
-    
+   
     // update cache immediately
     updatePropertyCache(path);
-=======
-
-    // setProperty() triggers either child/data listener
-    // which in turn update cache
->>>>>>> 3a8b74cb
   }
 
   @Override
@@ -617,17 +599,11 @@
         _zkClient.createPersistent(path, true);
       }
     }
-<<<<<<< HEAD
   
     _zkClient.<T>updateDataSerialized(path, updater);
     
     // update cache immediately
     updatePropertyCache(path);
-=======
-
-    _zkClient.<T> updateDataSerialized(path, updater);
-    // callback will update cache
->>>>>>> 3a8b74cb
   }
 
   @Override
