package com.linkedin.clustermanager.controller.stages;

import java.util.Collections;
import java.util.HashMap;
import java.util.HashSet;
import java.util.Map;
import java.util.Set;

import org.apache.log4j.Logger;

import com.linkedin.clustermanager.ClusterDataAccessor;
import com.linkedin.clustermanager.PropertyType;
import com.linkedin.clustermanager.model.CurrentState;
import com.linkedin.clustermanager.model.HealthStat;
import com.linkedin.clustermanager.model.IdealState;
import com.linkedin.clustermanager.model.InstanceConfig;
import com.linkedin.clustermanager.model.LiveInstance;
import com.linkedin.clustermanager.model.Message;
import com.linkedin.clustermanager.model.StateModelDefinition;

/**
 * Reads the data from the cluster using data accessor. This output ClusterData
 * which provides useful methods to search/lookup properties
 *
 * @author kgopalak
 *
 */
public class ClusterDataCache
{
<<<<<<< HEAD
  private Map<String, LiveInstance> _liveInstanceMap;
  private Map<String, IdealState> _idealStateMap;
  private Map<String, StateModelDefinition> _stateModelDefMap;
  private Map<String, InstanceConfig> _instanceConfigMap;
  private Map<String, Map<String, Map<String, CurrentState>>> _currentStateMap;
  private Map<String, List<Message>> _messageMap;
  private Map<String, List<HealthStat>> _healthStatMap;
  private HealthStat _globalStats;
  private Map<String, Map<String, String>> _persistentStats;
  private Map<String, Map<String, String>> _alerts;
=======
  private final Map<String, LiveInstance> _liveInstanceMap = new HashMap<String, LiveInstance>();
  private final Map<String, IdealState> _idealStateMap = new HashMap<String, IdealState>();
  private final Map<String, StateModelDefinition> _stateModelDefMap = new HashMap<String, StateModelDefinition>();
  private final Map<String, InstanceConfig> _instanceConfigMap = new HashMap<String, InstanceConfig>();
  private final Map<String, Map<String, Map<String, CurrentState>>> _currentStateMap = new HashMap<String, Map<String, Map<String, CurrentState>>>();
  private final Map<String, Map<String, Message>> _messageMap = new HashMap<String, Map<String, Message>>();
>>>>>>> c1c3f17d

  private static final Logger logger = Logger.getLogger(ClusterDataCache.class
      .getName());

//  private <T extends Object> Map<String, T> retrieve(
//      ClusterDataAccessor dataAccessor, PropertyType type, Class<T> clazz,
//      String... keys)
//  {
//    List<ZNRecord> instancePropertyList = dataAccessor.getChildValues(type,
//        keys);
//    Map<String, T> map = ZNRecordUtil.convertListToTypedMap(
//        instancePropertyList, clazz);
//    return map;
//  }
//
//  private <T extends Object> Map<String, T> retrieve(
//      ClusterDataAccessor dataAccessor, PropertyType type, Class<T> clazz)
//  {
//
//    List<ZNRecord> clusterPropertyList;
//    clusterPropertyList = dataAccessor.getChildValues(type);
//    Map<String, T> map = ZNRecordUtil.convertListToTypedMap(
//        clusterPropertyList, clazz);
//    return map;
//  }

  public boolean refresh(ClusterDataAccessor dataAccessor)
  {
    dataAccessor.<IdealState>refreshChildValues(_idealStateMap, IdealState.class, PropertyType.IDEALSTATES);
    dataAccessor.refreshChildValues(_liveInstanceMap, LiveInstance.class, PropertyType.LIVEINSTANCES);

    for (LiveInstance instance : _liveInstanceMap.values())
    {
      logger.trace("live instance: " + instance.getInstanceName() + " "
          + instance.getSessionId());
    }

    dataAccessor.<StateModelDefinition>refreshChildValues(_stateModelDefMap, StateModelDefinition.class, PropertyType.STATEMODELDEFS);
    dataAccessor.<InstanceConfig>refreshChildValues(_instanceConfigMap, InstanceConfig.class, PropertyType.CONFIGS);

    for (String instanceName : _liveInstanceMap.keySet())
    {
      if (!_messageMap.containsKey(instanceName))
      {
        _messageMap.put(instanceName, new HashMap<String, Message>());
      }
      dataAccessor.<Message>refreshChildValues(_messageMap.get(instanceName), Message.class, PropertyType.MESSAGES, instanceName);
    }

    for (String instanceName : _liveInstanceMap.keySet())
    {
      LiveInstance liveInstance = _liveInstanceMap.get(instanceName);
      String sessionId = liveInstance.getSessionId();
      if (!_currentStateMap.containsKey(instanceName))
      {
        _currentStateMap.put(instanceName,
            new HashMap<String, Map<String, CurrentState>>());
      }
      if (!_currentStateMap.get(instanceName).containsKey(sessionId))
      {
        _currentStateMap.get(instanceName)
            .put(sessionId, new HashMap<String, CurrentState>());
      }
      dataAccessor.<CurrentState>refreshChildValues(_currentStateMap.get(instanceName).get(sessionId),
                    CurrentState.class, PropertyType.CURRENTSTATES, instanceName, sessionId);
    }

    _healthStatMap = new HashMap<String, List<HealthStat>>();
    for (String instanceName : _liveInstanceMap.keySet())
    {
    	List<ZNRecord> childValues = dataAccessor.getChildValues(
    			PropertyType.HEALTHREPORT, instanceName);
    	List<HealthStat> stats = ZNRecordUtil.convertListToTypedList(
    			childValues, HealthStat.class);
    	_healthStatMap.put(instanceName, stats);
    }

    try {
    	ZNRecord global = dataAccessor.getProperty(PropertyType.PERSISTENTSTATS);
    	if (global != null) {
    		_globalStats = new HealthStat(global);
    	}
    } catch (Exception e) {
    	logger.debug("No global stats found: "+e);
    }
    
    try {
    	ZNRecord statsRec = dataAccessor.getProperty(PropertyType.PERSISTENTSTATS);
    	if (statsRec != null) {
    		_persistentStats = statsRec.getMapFields();
    	}
    } catch (Exception e) {
    	logger.debug("No global stats found: "+e);
    }
    
    try {
    	ZNRecord alertsRec = dataAccessor.getProperty(PropertyType.ALERTS);
    	if (alertsRec != null) {
    		_alerts = alertsRec.getMapFields();
    	}
    } catch (Exception e) {
    	logger.debug("No global stats found: "+e);
    }

    return true;
  }

  public Map<String, IdealState> getIdealStates()
  {
    return _idealStateMap;
  }

  public Map<String, LiveInstance> getLiveInstances()
  {
    return _liveInstanceMap;
  }

  public Map<String, CurrentState> getCurrentState(String instanceName,
      String clientSessionId)
  {
    return _currentStateMap.get(instanceName).get(clientSessionId);
  }

  public Map<String, Message> getMessages(String instanceName)
  {
    Map<String, Message> map = _messageMap.get(instanceName);
    if (map != null)
    {
      return map;
    }
    else
    {
      return Collections.emptyMap();
    }
  }

  public HealthStat getGlobalStats()
  {
	  return _globalStats;
  }

  public Map<String,Map<String,String>> getPersistentStats() 
  {
	  return _persistentStats;
  }
  
  public Map<String,Map<String,String>> getAlerts()
  {
	  return _alerts;
  }
  
  public List<HealthStat> getHealthStats(String instanceName)
  {
	  List<HealthStat> list = _healthStatMap.get(instanceName);
	  if (list != null)
	    {
	      return list;
	    } else
	    {
	      return Collections.emptyList();
	    }
	  
  }
  
  public StateModelDefinition getStateModelDef(String stateModelDefRef)
  {

    return _stateModelDefMap.get(stateModelDefRef);
  }

  public IdealState getIdealState(String resourceGroupName)
  {
    return _idealStateMap.get(resourceGroupName);
  }

  public Map<String, InstanceConfig> getInstanceConfigMap()
  {
    return _instanceConfigMap;
  }

  public Set<String> getDisabledInstancesForResource(String resource)
  {
    Set<String> disabledInstancesSet = new HashSet<String>();
    for (String instance : _instanceConfigMap.keySet())
    {
      InstanceConfig config = _instanceConfigMap.get(instance);
      if (config.getInstanceEnabled() == false
          || config.getInstanceEnabledForResource(resource) == false)
      {
        disabledInstancesSet.add(instance);
      }
    }
    return disabledInstancesSet;
  }
}<|MERGE_RESOLUTION|>--- conflicted
+++ resolved
@@ -3,6 +3,7 @@
 import java.util.Collections;
 import java.util.HashMap;
 import java.util.HashSet;
+import java.util.List;
 import java.util.Map;
 import java.util.Set;
 
@@ -10,12 +11,15 @@
 
 import com.linkedin.clustermanager.ClusterDataAccessor;
 import com.linkedin.clustermanager.PropertyType;
+import com.linkedin.clustermanager.ZNRecord;
+import com.linkedin.clustermanager.model.Alerts;
 import com.linkedin.clustermanager.model.CurrentState;
 import com.linkedin.clustermanager.model.HealthStat;
 import com.linkedin.clustermanager.model.IdealState;
 import com.linkedin.clustermanager.model.InstanceConfig;
 import com.linkedin.clustermanager.model.LiveInstance;
 import com.linkedin.clustermanager.model.Message;
+import com.linkedin.clustermanager.model.PersistentStats;
 import com.linkedin.clustermanager.model.StateModelDefinition;
 
 /**
@@ -27,25 +31,19 @@
  */
 public class ClusterDataCache
 {
-<<<<<<< HEAD
-  private Map<String, LiveInstance> _liveInstanceMap;
-  private Map<String, IdealState> _idealStateMap;
-  private Map<String, StateModelDefinition> _stateModelDefMap;
-  private Map<String, InstanceConfig> _instanceConfigMap;
-  private Map<String, Map<String, Map<String, CurrentState>>> _currentStateMap;
-  private Map<String, List<Message>> _messageMap;
-  private Map<String, List<HealthStat>> _healthStatMap;
-  private HealthStat _globalStats;
-  private Map<String, Map<String, String>> _persistentStats;
-  private Map<String, Map<String, String>> _alerts;
-=======
   private final Map<String, LiveInstance> _liveInstanceMap = new HashMap<String, LiveInstance>();
   private final Map<String, IdealState> _idealStateMap = new HashMap<String, IdealState>();
   private final Map<String, StateModelDefinition> _stateModelDefMap = new HashMap<String, StateModelDefinition>();
   private final Map<String, InstanceConfig> _instanceConfigMap = new HashMap<String, InstanceConfig>();
   private final Map<String, Map<String, Map<String, CurrentState>>> _currentStateMap = new HashMap<String, Map<String, Map<String, CurrentState>>>();
   private final Map<String, Map<String, Message>> _messageMap = new HashMap<String, Map<String, Message>>();
->>>>>>> c1c3f17d
+  private final Map<String, Map<String, HealthStat>> _healthStatMap = new HashMap<String, Map<String, HealthStat>>();
+  private HealthStat _globalStats;  //DON'T THINK I WILL USE THIS ANYMORE
+  //private final Map<String, Map<String, String>> _persistentStats = new HashMap<String, Map<String, String>>();
+  private PersistentStats _persistentStats;
+  //private final Map<String, Map<String, String>> _alerts = new HashMap<String, Map<String,String>>();
+  private Alerts _alerts;
+
 
   private static final Logger logger = Logger.getLogger(ClusterDataCache.class
       .getName());
@@ -113,16 +111,27 @@
                     CurrentState.class, PropertyType.CURRENTSTATES, instanceName, sessionId);
     }
 
-    _healthStatMap = new HashMap<String, List<HealthStat>>();
+    //_healthStatMap = new HashMap<String, List<HealthStat>>();
     for (String instanceName : _liveInstanceMap.keySet())
     {
+    	LiveInstance liveInstance = _liveInstanceMap.get(instanceName);
+        String sessionId = liveInstance.getSessionId();
+        if (!_healthStatMap.containsKey(instanceName))
+        {
+          _healthStatMap.put(instanceName, new HashMap<String, HealthStat>());
+        }
+        dataAccessor.<HealthStat>refreshChildValues(_healthStatMap.get(instanceName),
+                HealthStat.class, PropertyType.HEALTHREPORT, instanceName);
+        /*
     	List<ZNRecord> childValues = dataAccessor.getChildValues(
     			PropertyType.HEALTHREPORT, instanceName);
     	List<HealthStat> stats = ZNRecordUtil.convertListToTypedList(
     			childValues, HealthStat.class);
     	_healthStatMap.put(instanceName, stats);
-    }
-
+    	*/
+    }
+
+    /*
     try {
     	ZNRecord global = dataAccessor.getProperty(PropertyType.PERSISTENTSTATS);
     	if (global != null) {
@@ -131,24 +140,32 @@
     } catch (Exception e) {
     	logger.debug("No global stats found: "+e);
     }
+    */
+    
+    //dataAccessor.getProperty(PropertyType.PERSISTENTSTATS); //(_persistentStats, PersistentStats.class, PropertyType.PERSISTENTSTATS, PersistentStats.nodeName);
     
     try {
     	ZNRecord statsRec = dataAccessor.getProperty(PropertyType.PERSISTENTSTATS);
     	if (statsRec != null) {
-    		_persistentStats = statsRec.getMapFields();
+    		_persistentStats = new PersistentStats(statsRec);
     	}
     } catch (Exception e) {
-    	logger.debug("No global stats found: "+e);
-    }
+    	logger.debug("No persistent stats found: "+e);
+    }
+    
+    
+    //dataAccessor.refreshChildValues(_alerts, Alerts.class, PropertyType.ALERTS);
+    
     
     try {
     	ZNRecord alertsRec = dataAccessor.getProperty(PropertyType.ALERTS);
     	if (alertsRec != null) {
-    		_alerts = alertsRec.getMapFields();
+    		_alerts = new Alerts(alertsRec);
     	}
     } catch (Exception e) {
-    	logger.debug("No global stats found: "+e);
-    }
+    	logger.debug("No alerts found: "+e);
+    }
+     
 
     return true;
   }
@@ -187,25 +204,26 @@
 	  return _globalStats;
   }
 
-  public Map<String,Map<String,String>> getPersistentStats() 
+  public PersistentStats getPersistentStats() 
   {
 	  return _persistentStats;
   }
   
-  public Map<String,Map<String,String>> getAlerts()
+  public Alerts getAlerts()
   {
 	  return _alerts;
   }
   
-  public List<HealthStat> getHealthStats(String instanceName)
-  {
-	  List<HealthStat> list = _healthStatMap.get(instanceName);
+  public Map<String, HealthStat> getHealthStats(String instanceName)
+  {
+	  Map<String, HealthStat> list = _healthStatMap.get(instanceName);
 	  if (list != null)
 	    {
 	      return list;
 	    } else
 	    {
-	      return Collections.emptyList();
+	      //return Collections.emptyList();
+	      return Collections.emptyMap();
 	    }
 	  
   }
