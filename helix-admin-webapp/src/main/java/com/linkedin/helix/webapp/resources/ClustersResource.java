package com.linkedin.helix.webapp.resources;
import java.io.IOException;
import java.util.List;
import java.util.Map;

import org.codehaus.jackson.JsonGenerationException;
import org.codehaus.jackson.map.JsonMappingException;
import org.restlet.Context;
import org.restlet.data.Form;
import org.restlet.data.MediaType;
import org.restlet.data.Request;
import org.restlet.data.Response;
import org.restlet.data.Status;
import org.restlet.resource.Representation;
import org.restlet.resource.Resource;
import org.restlet.resource.StringRepresentation;
import org.restlet.resource.Variant;

import com.linkedin.helix.HelixException;
import com.linkedin.helix.ZNRecord;
import com.linkedin.helix.tools.ClusterSetup;
import com.linkedin.helix.webapp.RestAdminApplication;


public class ClustersResource extends Resource
{
  public static final String _clusterName = "clusterName";
<<<<<<< HEAD

=======
  public static final String _grandCluster = "grandCluster";
  
>>>>>>> 7a46709d
  public ClustersResource(Context context,
            Request request,
            Response response)
  {
    super(context, request, response);
    getVariants().add(new Variant(MediaType.TEXT_PLAIN));
    getVariants().add(new Variant(MediaType.APPLICATION_JSON));
    // handle(request,response);
  }

  @Override
  public boolean allowPost()
  {
    return true;
  }

  @Override
  public boolean allowPut()
  {
    return false;
  }

  @Override
  public boolean allowDelete()
  {
    return false;
  }

  @Override
  public Representation represent(Variant variant)
  {
    StringRepresentation presentation = null;
    try
    {
      presentation = getClustersRepresentation();
    }
    catch(Exception e)
    {
      String error = ClusterRepresentationUtil.getErrorAsJsonStringFromException(e);
      presentation = new StringRepresentation(error, MediaType.APPLICATION_JSON);

      e.printStackTrace();
    }
    return presentation;
  }

  StringRepresentation getClustersRepresentation() throws JsonGenerationException, JsonMappingException, IOException
  {
    String zkServer = (String)getContext().getAttributes().get(RestAdminApplication.ZKSERVERADDRESS);
    ClusterSetup setupTool = new ClusterSetup(zkServer);
    List<String> clusters = setupTool.getClusterManagementTool().getClusters();

    ZNRecord clustersRecord = new ZNRecord("Clusters Summary");
    clustersRecord.setListField("clusters", clusters);
    StringRepresentation representation = new StringRepresentation(ClusterRepresentationUtil.ZNRecordToJson(clustersRecord), MediaType.APPLICATION_JSON);

    return representation;
  }

  @Override
  public void acceptRepresentation(Representation entity)
  {
    try
    {
      String zkServer = (String)getContext().getAttributes().get(RestAdminApplication.ZKSERVERADDRESS);
      Form form = new Form(entity);
      Map<String, String> jsonParameters
        = ClusterRepresentationUtil.getFormJsonParametersWithCommandVerified(form, ClusterRepresentationUtil._addClusterCommand);

      if(! jsonParameters.containsKey(_clusterName))
      {
        throw new HelixException("Json parameters does not contain '"+ _clusterName + "'");
      }
      String grandCluster = null;
      if(jsonParameters.containsKey(_grandCluster))
      {
        grandCluster = jsonParameters.get(_grandCluster);
      }
      ClusterSetup setupTool = new ClusterSetup(zkServer);
      if(grandCluster == null)
      {
        setupTool.addCluster(jsonParameters.get(_clusterName), false);
      }
      else
      {
        setupTool.addCluster(jsonParameters.get(_clusterName), false, grandCluster);
      }
      // add cluster
      getResponse().setEntity(getClustersRepresentation());
      getResponse().setStatus(Status.SUCCESS_OK);
    }

    catch(Exception e)
    {
      getResponse().setEntity(ClusterRepresentationUtil.getErrorAsJsonStringFromException(e),
          MediaType.APPLICATION_JSON);
      getResponse().setStatus(Status.SUCCESS_OK);
    }
  }
}
<|MERGE_RESOLUTION|>--- conflicted
+++ resolved
@@ -1,133 +1,128 @@
-package com.linkedin.helix.webapp.resources;
-import java.io.IOException;
-import java.util.List;
-import java.util.Map;
-
-import org.codehaus.jackson.JsonGenerationException;
-import org.codehaus.jackson.map.JsonMappingException;
-import org.restlet.Context;
-import org.restlet.data.Form;
-import org.restlet.data.MediaType;
-import org.restlet.data.Request;
-import org.restlet.data.Response;
-import org.restlet.data.Status;
-import org.restlet.resource.Representation;
-import org.restlet.resource.Resource;
-import org.restlet.resource.StringRepresentation;
-import org.restlet.resource.Variant;
-
-import com.linkedin.helix.HelixException;
-import com.linkedin.helix.ZNRecord;
-import com.linkedin.helix.tools.ClusterSetup;
-import com.linkedin.helix.webapp.RestAdminApplication;
-
-
-public class ClustersResource extends Resource
-{
-  public static final String _clusterName = "clusterName";
-<<<<<<< HEAD
-
-=======
-  public static final String _grandCluster = "grandCluster";
-  
->>>>>>> 7a46709d
-  public ClustersResource(Context context,
-            Request request,
-            Response response)
-  {
-    super(context, request, response);
-    getVariants().add(new Variant(MediaType.TEXT_PLAIN));
-    getVariants().add(new Variant(MediaType.APPLICATION_JSON));
-    // handle(request,response);
-  }
-
-  @Override
-  public boolean allowPost()
-  {
-    return true;
-  }
-
-  @Override
-  public boolean allowPut()
-  {
-    return false;
-  }
-
-  @Override
-  public boolean allowDelete()
-  {
-    return false;
-  }
-
-  @Override
-  public Representation represent(Variant variant)
-  {
-    StringRepresentation presentation = null;
-    try
-    {
-      presentation = getClustersRepresentation();
-    }
-    catch(Exception e)
-    {
-      String error = ClusterRepresentationUtil.getErrorAsJsonStringFromException(e);
-      presentation = new StringRepresentation(error, MediaType.APPLICATION_JSON);
-
-      e.printStackTrace();
-    }
-    return presentation;
-  }
-
-  StringRepresentation getClustersRepresentation() throws JsonGenerationException, JsonMappingException, IOException
-  {
-    String zkServer = (String)getContext().getAttributes().get(RestAdminApplication.ZKSERVERADDRESS);
-    ClusterSetup setupTool = new ClusterSetup(zkServer);
-    List<String> clusters = setupTool.getClusterManagementTool().getClusters();
-
-    ZNRecord clustersRecord = new ZNRecord("Clusters Summary");
-    clustersRecord.setListField("clusters", clusters);
-    StringRepresentation representation = new StringRepresentation(ClusterRepresentationUtil.ZNRecordToJson(clustersRecord), MediaType.APPLICATION_JSON);
-
-    return representation;
-  }
-
-  @Override
-  public void acceptRepresentation(Representation entity)
-  {
-    try
-    {
-      String zkServer = (String)getContext().getAttributes().get(RestAdminApplication.ZKSERVERADDRESS);
-      Form form = new Form(entity);
-      Map<String, String> jsonParameters
-        = ClusterRepresentationUtil.getFormJsonParametersWithCommandVerified(form, ClusterRepresentationUtil._addClusterCommand);
-
-      if(! jsonParameters.containsKey(_clusterName))
-      {
-        throw new HelixException("Json parameters does not contain '"+ _clusterName + "'");
-      }
-      String grandCluster = null;
-      if(jsonParameters.containsKey(_grandCluster))
-      {
-        grandCluster = jsonParameters.get(_grandCluster);
-      }
-      ClusterSetup setupTool = new ClusterSetup(zkServer);
-      if(grandCluster == null)
-      {
-        setupTool.addCluster(jsonParameters.get(_clusterName), false);
-      }
-      else
-      {
-        setupTool.addCluster(jsonParameters.get(_clusterName), false, grandCluster);
-      }
-      // add cluster
-      getResponse().setEntity(getClustersRepresentation());
-      getResponse().setStatus(Status.SUCCESS_OK);
-    }
-
-    catch(Exception e)
-    {
-      getResponse().setEntity(ClusterRepresentationUtil.getErrorAsJsonStringFromException(e),
-          MediaType.APPLICATION_JSON);
-      getResponse().setStatus(Status.SUCCESS_OK);
-    }
-  }
-}
+package com.linkedin.helix.webapp.resources;
+import java.io.IOException;
+import java.util.List;
+import java.util.Map;
+
+import org.codehaus.jackson.JsonGenerationException;
+import org.codehaus.jackson.map.JsonMappingException;
+import org.restlet.Context;
+import org.restlet.data.Form;
+import org.restlet.data.MediaType;
+import org.restlet.data.Request;
+import org.restlet.data.Response;
+import org.restlet.data.Status;
+import org.restlet.resource.Representation;
+import org.restlet.resource.Resource;
+import org.restlet.resource.StringRepresentation;
+import org.restlet.resource.Variant;
+
+import com.linkedin.helix.HelixException;
+import com.linkedin.helix.ZNRecord;
+import com.linkedin.helix.tools.ClusterSetup;
+import com.linkedin.helix.webapp.RestAdminApplication;
+
+
+public class ClustersResource extends Resource
+{
+  public static final String _clusterName = "clusterName";
+  public static final String _grandCluster = "grandCluster";
+  public ClustersResource(Context context,
+            Request request,
+            Response response)
+  {
+    super(context, request, response);
+    getVariants().add(new Variant(MediaType.TEXT_PLAIN));
+    getVariants().add(new Variant(MediaType.APPLICATION_JSON));
+    // handle(request,response);
+  }
+
+  @Override
+  public boolean allowPost()
+  {
+    return true;
+  }
+
+  @Override
+  public boolean allowPut()
+  {
+    return false;
+  }
+
+  @Override
+  public boolean allowDelete()
+  {
+    return false;
+  }
+
+  @Override
+  public Representation represent(Variant variant)
+  {
+    StringRepresentation presentation = null;
+    try
+    {
+      presentation = getClustersRepresentation();
+    }
+    catch(Exception e)
+    {
+      String error = ClusterRepresentationUtil.getErrorAsJsonStringFromException(e);
+      presentation = new StringRepresentation(error, MediaType.APPLICATION_JSON);
+
+      e.printStackTrace();
+    }
+    return presentation;
+  }
+
+  StringRepresentation getClustersRepresentation() throws JsonGenerationException, JsonMappingException, IOException
+  {
+    String zkServer = (String)getContext().getAttributes().get(RestAdminApplication.ZKSERVERADDRESS);
+    ClusterSetup setupTool = new ClusterSetup(zkServer);
+    List<String> clusters = setupTool.getClusterManagementTool().getClusters();
+
+    ZNRecord clustersRecord = new ZNRecord("Clusters Summary");
+    clustersRecord.setListField("clusters", clusters);
+    StringRepresentation representation = new StringRepresentation(ClusterRepresentationUtil.ZNRecordToJson(clustersRecord), MediaType.APPLICATION_JSON);
+
+    return representation;
+  }
+
+  @Override
+  public void acceptRepresentation(Representation entity)
+  {
+    try
+    {
+      String zkServer = (String)getContext().getAttributes().get(RestAdminApplication.ZKSERVERADDRESS);
+      Form form = new Form(entity);
+      Map<String, String> jsonParameters
+        = ClusterRepresentationUtil.getFormJsonParametersWithCommandVerified(form, ClusterRepresentationUtil._addClusterCommand);
+
+      if(! jsonParameters.containsKey(_clusterName))
+      {
+        throw new HelixException("Json parameters does not contain '"+ _clusterName + "'");
+      }
+      String grandCluster = null;
+      if(jsonParameters.containsKey(_grandCluster))
+      {
+        grandCluster = jsonParameters.get(_grandCluster);
+      }
+      ClusterSetup setupTool = new ClusterSetup(zkServer);
+      if(grandCluster == null)
+      {
+        setupTool.addCluster(jsonParameters.get(_clusterName), false);
+      }
+      else
+      {
+        setupTool.addCluster(jsonParameters.get(_clusterName), false, grandCluster);
+      }
+      // add cluster
+      getResponse().setEntity(getClustersRepresentation());
+      getResponse().setStatus(Status.SUCCESS_OK);
+    }
+
+    catch(Exception e)
+    {
+      getResponse().setEntity(ClusterRepresentationUtil.getErrorAsJsonStringFromException(e),
+          MediaType.APPLICATION_JSON);
+      getResponse().setStatus(Status.SUCCESS_OK);
+    }
+  }
+}